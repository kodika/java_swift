//
//  JavaJNI.swift
//  SwiftJava
//
//  Created by John Holdsworth on 13/07/2016.
//  Copyright (c) 2016 John Holdsworth. All rights reserved.
//
//  Basic JNI functionality notably initialising a JVM on Unix
//  as well as maintaining cache of currently attached JNI.env
//

import Foundation
import Dispatch
import Glibc

@_exported import CJavaVM

@_silgen_name("JNI_OnLoad")
public func JNI_OnLoad( jvm: UnsafeMutablePointer<JavaVM?>, ptr: UnsafeRawPointer ) -> jint {
    JNI.jvm = jvm
    let env: UnsafeMutablePointer<JNIEnv?>? = JNI.GetEnv()
    JNI.api = env!.pointee!.pointee
<<<<<<< HEAD
    if pthread_setspecific( JNICore.envVarKey, env ) != 0 {
        JNI.report( "Could not set pthread specific GetEnv()" )
    }

=======

    var result = withUnsafeMutablePointer(to: &jniEnvKey, {
        pthread_key_create($0, JNI_DetachCurrentThread)
    })
    if (result != 0) {
        fatalError("Can't pthread_key_create")
    }
    pthread_setspecific(jniEnvKey, env)

    result = withUnsafeMutablePointer(to: &jniFatalMessage, {
        pthread_key_create($0, JNI_RemoveFatalMessage)
    })
    if (result != 0) {
        fatalError("Can't pthread_key_create")
    }
    
>>>>>>> 30860b76
    // Save ContextClassLoader for FindClass usage
    // When a thread is attached to the VM, the context class loader is the bootstrap loader.
    // https://docs.oracle.com/javase/1.5.0/docs/guide/jni/spec/invocation.html
    // https://developer.android.com/training/articles/perf-jni.html#faq_FindClass
    JNI.classLoader = JavaThread.currentThread().getContextClassLoader().withJavaObject { JNI.api.NewGlobalRef( env, $0 ) }

    return jint(JNI_VERSION_1_6)
}

fileprivate class FatalErrorMessage {
    let description: String
    let file: String
    let line: Int

    init(description: String, file: String, line: Int) {
        self.description = description
        self.file = file
        self.line = line
    }
}

public func JNI_DetachCurrentThread(_ ptr: UnsafeMutableRawPointer?) {
    _ = JNI.jvm?.pointee?.pointee.DetachCurrentThread( JNI.jvm )
<<<<<<< HEAD
=======
}

public func JNI_RemoveFatalMessage(_ ptr: UnsafeMutableRawPointer?) {
    if let ptr = ptr {
        Unmanaged<FatalErrorMessage>.fromOpaque(ptr).release()
    }
>>>>>>> 30860b76
}

public let JNI = JNICore()
fileprivate var jniEnvKey = pthread_key_t()
fileprivate var jniFatalMessage = pthread_key_t()

open class JNICore {

    open var jvm: UnsafeMutablePointer<JavaVM?>?
    open var api: JNINativeInterface_!
<<<<<<< HEAD
    open var classLoader: jobject?

    static var envVarKey: pthread_key_t = {
        var envVarKey: pthread_key_t = 0
        if pthread_key_create( &envVarKey, { _ in
            _ = JNI.jvm?.pointee?.pointee.DetachCurrentThread( JNI.jvm )
        }) != 0 {
            JNI.report( "Could not create pthread envVarKey" )
        }
        return envVarKey
    }()

    open var env: UnsafeMutablePointer<JNIEnv?>? {
        if let existing = pthread_getspecific( JNICore.envVarKey ) {
            return existing.assumingMemoryBound(to: JNIEnv?.self)
=======
    open var classLoader: jclass!

    open var threadKey: pid_t { return gettid() }

    open var errorLogger: (_ message: String) -> Void = { message in
        NSLog(message)
    }

    open var env: UnsafeMutablePointer<JNIEnv?>? {
        if let env: UnsafeMutableRawPointer = pthread_getspecific(jniEnvKey) {
            return env.assumingMemoryBound(to: JNIEnv?.self)
>>>>>>> 30860b76
        }
        let env = AttachCurrentThread()
<<<<<<< HEAD
        if pthread_setspecific( JNICore.envVarKey, env ) != 0 {
            JNI.report( "Could not set pthread specific env" )
=======
        let error = pthread_setspecific(jniEnvKey, env)
        if error != 0 {
            NSLog("Can't save env to pthread_setspecific")
>>>>>>> 30860b76
        }
        return env
    }

    open func AttachCurrentThread() -> UnsafeMutablePointer<JNIEnv?>? {
        var tenv: UnsafeMutablePointer<JNIEnv?>?
        if withPointerToRawPointer(to: &tenv, {
            self.jvm?.pointee?.pointee.AttachCurrentThread( self.jvm, $0, nil )
        } ) != jint(JNI_OK) {
            report( "Could not attach to background jvm" )
        }
        return tenv
    }

    open func report( _ msg: String, _ file: StaticString = #file, _ line: Int = #line ) {
        errorLogger( "\(msg) - at \(file):\(line)" )
        if let throwable: jthrowable = ExceptionCheck() {
            let throwable = Throwable(javaObject: throwable)
            let className = throwable.className()
            let message = throwable.getMessage()
            let stackTrace = throwable.stackTraceString()
            errorLogger("\(className): \(message ?? "unavailable")\(stackTrace)")
            throwable.printStackTrace()
        }
    }

    open func initJVM( options: [String]? = nil, _ file: StaticString = #file, _ line: Int = #line ) -> Bool {
#if os(Android)
        return true
#else
        if jvm != nil {
            report( "JVM can only be initialised once", file, line )
            return true
        }

        var options: [String]? = options
        if options == nil {
            var classpath: String = String( cString: getenv("HOME") )+"/.swiftjava.jar"
            if let CLASSPATH: UnsafeMutablePointer<Int8> = getenv( "CLASSPATH" ) {
                classpath += ":"+String( cString: CLASSPATH )
            }
            options = ["-Djava.class.path="+classpath,
                       // add to bootclasspath as threads not started using Thread class
                       // will not have the correct classloader and be missing classpath
                       "-Xbootclasspath/a:"+classpath]
        }

        var vmOptions = [JavaVMOption]( repeating: JavaVMOption(), count: options?.count ?? 1 )

        return vmOptions.withUnsafeMutableBufferPointer {
            (vmOptionsPtr) in
            var vmArgs = JavaVMInitArgs()
            vmArgs.version = jint(JNI_VERSION_1_6)
            vmArgs.nOptions = jint(options?.count ?? 0)
            vmArgs.options = vmOptionsPtr.baseAddress

            if let options: [String] = options {
                for i in 0..<vmOptionsPtr.count {
                    options[i].withCString {
                        (cString) in
                        vmOptionsPtr[i].optionString = strdup( cString )
                    }
                }
            }

            var tenv: UnsafeMutablePointer<JNIEnv?>?
            if withPointerToRawPointer(to: &tenv, {
                JNI_CreateJavaVM( &self.jvm, $0, &vmArgs )
            } ) != jint(JNI_OK) {
                report( "JNI_CreateJavaVM failed", file, line )
                return false
            }

            if pthread_setspecific( JNICore.envVarKey, tenv ) != 0 {
                JNI.report( "Could not set pthread specific tenv" )
            }
            self.api = self.env!.pointee!.pointee
            return true
        }
#endif
    }

    private func withPointerToRawPointer<T, Result>(to arg: inout T, _ body: @escaping (UnsafeMutablePointer<UnsafeMutableRawPointer?>) throws -> Result) rethrows -> Result {
        return try withUnsafeMutablePointer(to: &arg) {
            try $0.withMemoryRebound(to: UnsafeMutableRawPointer?.self, capacity: 1) {
                try body( $0 )
            }
        }
    }

    open func GetEnv() -> UnsafeMutablePointer<JNIEnv?>? {
        var tenv: UnsafeMutablePointer<JNIEnv?>?
        if withPointerToRawPointer(to: &tenv, {
            JNI.jvm?.pointee?.pointee.GetEnv( JNI.jvm, $0, jint(JNI_VERSION_1_6 ) )
        } ) != jint(JNI_OK) {
            report( "Unable to get initial JNIEnv" )
        }
        return tenv
    }

    fileprivate let initLock = NSLock()

    private func autoInit() {
<<<<<<< HEAD
        initLock.lock()
        if jvm == nil && !initJVM() {
            report( "Auto JVM init failed" )
        }
        initLock.unlock()
=======

>>>>>>> 30860b76
    }

    open func background( closure: @escaping () -> () ) {
        autoInit()
        DispatchQueue.global(qos: .default).async {
            closure()
        }
    }

    public func run() {
        RunLoop.main.run(until: Date.distantFuture)
    }
    
    private var loadClassMethodID: jmethodID?

    open func FindClass( _ name: UnsafePointer<Int8>, _ file: StaticString = #file, _ line: Int = #line ) -> jclass? {
        autoInit()
        ExceptionReset()
        var clazz: jclass?

        if classLoader == nil {
            clazz = api.FindClass( env, name )
        }
        else {
            var locals = [jobject]()
            var args = [jvalue(l: String(cString: name).localJavaObject(&locals))]
            clazz = JNIMethod.CallObjectMethod(object: classLoader,
                                               methodName: "loadClass",
                                               methodSig: "(Ljava/lang/String;)Ljava/lang/Class;",
                                               methodCache: &loadClassMethodID,
                                               args: &args,
                                               locals: &locals)
        }

        if clazz == nil {
            report( "Could not find class \(String( cString: name ))", file, line )
            if strncmp( name, "org/swiftjava/", 14 ) == 0 {
                report( "\n\nLooking for a swiftjava proxy class required for event listeners and Runnable's to work.\n" +
                    "Have you copied https://github.com/SwiftJava/SwiftJava/blob/master/swiftjava.jar to ~/.swiftjava.jar " +
                    "and/or set the CLASSPATH environment variable?\n" )
            }
        }
        return clazz
    }

    open func CachedFindClass( _ name: UnsafePointer<Int8>, _ classCache: UnsafeMutablePointer<jclass?>,
                               _ file: StaticString = #file, _ line: Int = #line ) {
        if classCache.pointee == nil, let clazz: jclass = FindClass( name, file, line ) {
            classCache.pointee = api.NewGlobalRef( env, clazz )
            api.DeleteLocalRef( env, clazz )
        }
    }

    open func GetObjectClass( _ object: jobject?, _ locals: UnsafeMutablePointer<[jobject]>,
                              _ file: StaticString = #file, _ line: Int = #line ) -> jclass? {
        ExceptionReset()
        if object == nil {
            report( "GetObjectClass with nil object", file, line )
        }
        let clazz: jclass? = api.GetObjectClass( env, object )
        if clazz == nil {
            report( "GetObjectClass returns nil class", file, line )
        }
        else {
            locals.pointee.append( clazz! )
        }
        return clazz
    }

    private static var java_lang_ObjectClass: jclass?

    open func NewObjectArray( _ count: Int, _ array: [jobject?]?, _ locals: UnsafeMutablePointer<[jobject]>, _ file: StaticString = #file, _ line: Int = #line  ) -> jobjectArray? {
        CachedFindClass( "java/lang/Object", &JNICore.java_lang_ObjectClass, file, line )
        var arrayClass: jclass? = JNICore.java_lang_ObjectClass
        if array?.count != 0 {
            arrayClass = JNI.GetObjectClass( array![0], locals )
        }
        else {
#if os(Android)
            return nil
#endif
        }
        let array: jobjectArray? = api.NewObjectArray( env, jsize(count), arrayClass, nil )
        if array == nil {
            report( "Could not create array", file, line )
        }
        return array
    }

    open func DeleteLocalRef( _ local: jobject? ) {
        if local != nil {
            api.DeleteLocalRef( env, local )
        }
    }

    private var thrownCache = [pid_t: jthrowable]()
    private let thrownLock = NSLock()

    open func check<T>( _ result: T, _ locals: UnsafeMutablePointer<[jobject]>, removeLast: Bool = false, _ file: StaticString = #file, _ line: Int = #line ) -> T {
        if removeLast && locals.pointee.count != 0 {
            locals.pointee.removeLast()
        }
        for local in locals.pointee {
            DeleteLocalRef( local )
        }
<<<<<<< HEAD
        if api.ExceptionCheck( env ) != 0, let throwable: jthrowable = api.ExceptionOccurred( env ) {
            report( "Exception occured", file, line )
            thrownLock.lock()
            thrownCache[pthread_self()] = throwable
            thrownLock.unlock()
            api.ExceptionClear( env )
=======
        if api.ExceptionCheck( env ) != 0 {
            if let throwable: jthrowable = api.ExceptionOccurred( env ) {
                thrownLock.lock()
                thrownCache[threadKey] = throwable
                thrownLock.unlock()
                api.ExceptionClear(env)
            }
>>>>>>> 30860b76
        }
        return result
    }

    open func ExceptionCheck() -> jthrowable? {
<<<<<<< HEAD
        let currentThread: pthread_t = pthread_self()
=======
        let currentThread: pid_t = threadKey
>>>>>>> 30860b76
        if let throwable: jthrowable = thrownCache[currentThread] {
            thrownLock.lock()
            thrownCache.removeValue(forKey: currentThread)
            thrownLock.unlock()
            return throwable
        }
        return nil
    }

    open func ExceptionReset() {
        if let throwable: jthrowable = ExceptionCheck() {
            errorLogger( "Left over exception" )
            let throwable = Throwable(javaObject: throwable)
            let className = throwable.className()
            let message = throwable.getMessage()
            let stackTrace = throwable.stackTraceString()
            errorLogger("\(className): \(message ?? "unavailable")\(stackTrace)")
            throwable.printStackTrace()
        }
    }

    open func SaveFatalErrorMessage(_ msg: String, _ file: StaticString = #file, _ line: Int = #line) {
        let fatalError = FatalErrorMessage(description: msg, file: file.description, line: line)
        let ptr = Unmanaged.passRetained(fatalError).toOpaque()
        let error = pthread_setspecific(jniFatalMessage, ptr)
        if error != 0 {
            errorLogger("Can't save fatal message to pthread_setspecific")
        }
    }

    open func RemoveFatalErrorMessage() {
        pthread_setspecific(jniFatalMessage, nil)
    }

    open func GetFatalErrorMessage() -> String? {
        guard let ptr: UnsafeMutableRawPointer = pthread_getspecific(jniFatalMessage) else {
            return nil
        }
        let fatalErrorMessage = Unmanaged<FatalErrorMessage>.fromOpaque(ptr).takeUnretainedValue()
        return "\(fatalErrorMessage.description) at \(fatalErrorMessage.file):\(fatalErrorMessage.line)"
    }

}

extension JavaClass {
    public convenience init(loading className: String) {
        let clazz = JNI.FindClass( className.replacingOccurrences(of: ".", with: "/") )
        self.init( javaObject: clazz )
        JNI.DeleteLocalRef( clazz )
    }
}<|MERGE_RESOLUTION|>--- conflicted
+++ resolved
@@ -20,12 +20,9 @@
     JNI.jvm = jvm
     let env: UnsafeMutablePointer<JNIEnv?>? = JNI.GetEnv()
     JNI.api = env!.pointee!.pointee
-<<<<<<< HEAD
     if pthread_setspecific( JNICore.envVarKey, env ) != 0 {
         JNI.report( "Could not set pthread specific GetEnv()" )
     }
-
-=======
 
     var result = withUnsafeMutablePointer(to: &jniEnvKey, {
         pthread_key_create($0, JNI_DetachCurrentThread)
@@ -41,8 +38,7 @@
     if (result != 0) {
         fatalError("Can't pthread_key_create")
     }
-    
->>>>>>> 30860b76
+
     // Save ContextClassLoader for FindClass usage
     // When a thread is attached to the VM, the context class loader is the bootstrap loader.
     // https://docs.oracle.com/javase/1.5.0/docs/guide/jni/spec/invocation.html
@@ -66,15 +62,13 @@
 
 public func JNI_DetachCurrentThread(_ ptr: UnsafeMutableRawPointer?) {
     _ = JNI.jvm?.pointee?.pointee.DetachCurrentThread( JNI.jvm )
-<<<<<<< HEAD
-=======
+
 }
 
 public func JNI_RemoveFatalMessage(_ ptr: UnsafeMutableRawPointer?) {
     if let ptr = ptr {
         Unmanaged<FatalErrorMessage>.fromOpaque(ptr).release()
     }
->>>>>>> 30860b76
 }
 
 public let JNI = JNICore()
@@ -85,7 +79,6 @@
 
     open var jvm: UnsafeMutablePointer<JavaVM?>?
     open var api: JNINativeInterface_!
-<<<<<<< HEAD
     open var classLoader: jobject?
 
     static var envVarKey: pthread_key_t = {
@@ -101,29 +94,11 @@
     open var env: UnsafeMutablePointer<JNIEnv?>? {
         if let existing = pthread_getspecific( JNICore.envVarKey ) {
             return existing.assumingMemoryBound(to: JNIEnv?.self)
-=======
-    open var classLoader: jclass!
-
-    open var threadKey: pid_t { return gettid() }
-
-    open var errorLogger: (_ message: String) -> Void = { message in
-        NSLog(message)
-    }
-
-    open var env: UnsafeMutablePointer<JNIEnv?>? {
-        if let env: UnsafeMutableRawPointer = pthread_getspecific(jniEnvKey) {
-            return env.assumingMemoryBound(to: JNIEnv?.self)
->>>>>>> 30860b76
         }
         let env = AttachCurrentThread()
-<<<<<<< HEAD
-        if pthread_setspecific( JNICore.envVarKey, env ) != 0 {
-            JNI.report( "Could not set pthread specific env" )
-=======
         let error = pthread_setspecific(jniEnvKey, env)
         if error != 0 {
             NSLog("Can't save env to pthread_setspecific")
->>>>>>> 30860b76
         }
         return env
     }
@@ -139,13 +114,13 @@
     }
 
     open func report( _ msg: String, _ file: StaticString = #file, _ line: Int = #line ) {
-        errorLogger( "\(msg) - at \(file):\(line)" )
+        NSLog( "\(msg) - at \(file):\(line)" )
         if let throwable: jthrowable = ExceptionCheck() {
             let throwable = Throwable(javaObject: throwable)
             let className = throwable.className()
             let message = throwable.getMessage()
             let stackTrace = throwable.stackTraceString()
-            errorLogger("\(className): \(message ?? "unavailable")\(stackTrace)")
+            NSLog("\(className): \(message ?? "unavailable")\(stackTrace)")
             throwable.printStackTrace()
         }
     }
@@ -227,15 +202,11 @@
     fileprivate let initLock = NSLock()
 
     private func autoInit() {
-<<<<<<< HEAD
         initLock.lock()
         if jvm == nil && !initJVM() {
             report( "Auto JVM init failed" )
         }
         initLock.unlock()
-=======
-
->>>>>>> 30860b76
     }
 
     open func background( closure: @escaping () -> () ) {
@@ -248,7 +219,7 @@
     public func run() {
         RunLoop.main.run(until: Date.distantFuture)
     }
-    
+
     private var loadClassMethodID: jmethodID?
 
     open func FindClass( _ name: UnsafePointer<Int8>, _ file: StaticString = #file, _ line: Int = #line ) -> jclass? {
@@ -331,7 +302,7 @@
         }
     }
 
-    private var thrownCache = [pid_t: jthrowable]()
+    private var thrownCache = [pthread_t: jthrowable]()
     private let thrownLock = NSLock()
 
     open func check<T>( _ result: T, _ locals: UnsafeMutablePointer<[jobject]>, removeLast: Bool = false, _ file: StaticString = #file, _ line: Int = #line ) -> T {
@@ -341,32 +312,18 @@
         for local in locals.pointee {
             DeleteLocalRef( local )
         }
-<<<<<<< HEAD
         if api.ExceptionCheck( env ) != 0, let throwable: jthrowable = api.ExceptionOccurred( env ) {
             report( "Exception occured", file, line )
             thrownLock.lock()
             thrownCache[pthread_self()] = throwable
             thrownLock.unlock()
             api.ExceptionClear( env )
-=======
-        if api.ExceptionCheck( env ) != 0 {
-            if let throwable: jthrowable = api.ExceptionOccurred( env ) {
-                thrownLock.lock()
-                thrownCache[threadKey] = throwable
-                thrownLock.unlock()
-                api.ExceptionClear(env)
-            }
->>>>>>> 30860b76
         }
         return result
     }
 
     open func ExceptionCheck() -> jthrowable? {
-<<<<<<< HEAD
         let currentThread: pthread_t = pthread_self()
-=======
-        let currentThread: pid_t = threadKey
->>>>>>> 30860b76
         if let throwable: jthrowable = thrownCache[currentThread] {
             thrownLock.lock()
             thrownCache.removeValue(forKey: currentThread)
@@ -378,12 +335,12 @@
 
     open func ExceptionReset() {
         if let throwable: jthrowable = ExceptionCheck() {
-            errorLogger( "Left over exception" )
+            JNI.report( "Left over exception" )
             let throwable = Throwable(javaObject: throwable)
             let className = throwable.className()
             let message = throwable.getMessage()
             let stackTrace = throwable.stackTraceString()
-            errorLogger("\(className): \(message ?? "unavailable")\(stackTrace)")
+            JNI.report("\(className): \(message ?? "unavailable")\(stackTrace)")
             throwable.printStackTrace()
         }
     }
@@ -393,7 +350,7 @@
         let ptr = Unmanaged.passRetained(fatalError).toOpaque()
         let error = pthread_setspecific(jniFatalMessage, ptr)
         if error != 0 {
-            errorLogger("Can't save fatal message to pthread_setspecific")
+            JNI.report("Can't save fatal message to pthread_setspecific")
         }
     }
 
