// swift-tools-version:4.0
<<<<<<< HEAD

=======
>>>>>>> 30860b76
//
//  Package.swift
//  SwiftJava
//
//  Created by John Holdsworth on 20/07/2016.
//  Copyright (c) 2016 John Holdsworth. All rights reserved.
//

import PackageDescription

let package = Package(
    name: "java_swift",
    products: [
        .library(
            name: "java_swift",
            targets: ["java_swift"]
<<<<<<< HEAD
        ),
    ],
    dependencies: [
        .package(
            url: "https://github.com/PureSwift/CJavaVM.git",
            .branch("master")
        ),
=======
        )
    ],
    dependencies: [
        .package(url: "https://github.com/readdle/CJavaVM.git", .exact("2.4.1")),
>>>>>>> 30860b76
    ],
    targets: [
        .target(
            name: "java_swift",
<<<<<<< HEAD
            dependencies: [
                "CJavaVM",
            ],
            path: "./Sources"
        )
    ]
)
=======
            path: "Sources"
        )
    ],
    swiftLanguageVersions: [5, 4]
)
>>>>>>> 30860b76
<|MERGE_RESOLUTION|>--- conflicted
+++ resolved
@@ -1,8 +1,4 @@
 // swift-tools-version:4.0
-<<<<<<< HEAD
-
-=======
->>>>>>> 30860b76
 //
 //  Package.swift
 //  SwiftJava
@@ -19,7 +15,6 @@
         .library(
             name: "java_swift",
             targets: ["java_swift"]
-<<<<<<< HEAD
         ),
     ],
     dependencies: [
@@ -27,28 +22,15 @@
             url: "https://github.com/PureSwift/CJavaVM.git",
             .branch("master")
         ),
-=======
-        )
-    ],
-    dependencies: [
-        .package(url: "https://github.com/readdle/CJavaVM.git", .exact("2.4.1")),
->>>>>>> 30860b76
     ],
     targets: [
         .target(
             name: "java_swift",
-<<<<<<< HEAD
             dependencies: [
                 "CJavaVM",
             ],
             path: "./Sources"
         )
-    ]
-)
-=======
-            path: "Sources"
-        )
     ],
     swiftLanguageVersions: [5, 4]
-)
->>>>>>> 30860b76
+)