--- conflicted
+++ resolved
@@ -1,8 +1,4 @@
-<<<<<<< HEAD
-// swift-tools-version:4.0
-=======
 // swift-tools-version:5.0
->>>>>>> 0d62467b
 //
 //  Package.swift
 //  SwiftJava
@@ -16,7 +12,6 @@
 let package = Package(
     name: "java_swift",
     products: [
-<<<<<<< HEAD
         .library(
             name: "java_swift",
             targets: ["java_swift"]
@@ -24,7 +19,7 @@
     ],
     dependencies: [
         .package(
-            url: "https://github.com/PureSwift/CJavaVM.git",
+            url: "https://github.com/kodika/CJavaVM.git",
             .branch("master")
         ),
     ],
@@ -38,14 +33,4 @@
         )
     ],
     swiftLanguageVersions: [5, 4]
-=======
-        .library(name: "java_swift", targets: ["java_swift"]),
-    ],
-    dependencies: [
-        .package(url: "https://github.com/SwiftJava/CJavaVM.git", .branch("master")),
-        ],
-    targets: [
-        .target(name: "java_swift", dependencies: [], path: "Sources/"),
-    ]
->>>>>>> 0d62467b
 )